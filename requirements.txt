boto3
coverage
django-bootstrap-form
django<1.11
djangorestframework
elasticsearch
fabric
gunicorn
ipython
jinja2
kombu
pip
prometheus_client
psycopg2
pygments
pysaml2
python-dateutil
pyyaml
redis
<<<<<<< HEAD
requests
setuptools
sqlparse
tqdm
=======
kombu
tqdm
requests-aws4auth
>>>>>>> bc9e5662
<|MERGE_RESOLUTION|>--- conflicted
+++ resolved
@@ -17,13 +17,8 @@
 python-dateutil
 pyyaml
 redis
-<<<<<<< HEAD
 requests
 setuptools
 sqlparse
 tqdm
-=======
-kombu
-tqdm
-requests-aws4auth
->>>>>>> bc9e5662
+requests-aws4auth